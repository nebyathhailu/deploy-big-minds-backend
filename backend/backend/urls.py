--- conflicted
+++ resolved
@@ -23,9 +23,6 @@
 urlpatterns = [
     path('admin/', admin.site.urls),
     path('api/', include('api.urls')),
-<<<<<<< HEAD
-=======
     path('api-token-auth/', obtain_auth_token),
     path('', home, name='home'),
->>>>>>> 68f4f212
 ]
