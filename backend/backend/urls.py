"""
URL configuration for backend project.

The `urlpatterns` list routes URLs to views. For more information please see:
    https://docs.djangoproject.com/en/5.2/topics/http/urls/
Examples:
Function views
    1. Add an import:  from my_app import views
    2. Add a URL to urlpatterns:  path('', views.home, name='home')
Class-based views
    1. Add an import:  from other_app.views import Home
    2. Add a URL to urlpatterns:  path('', Home.as_view(), name='home')
Including another URLconf
    1. Import the include() function: from django.urls import include, path
    2. Add a URL to urlpatterns:  path('blog/', include('blog.urls'))
"""
from django.contrib import admin
from django.urls import path, include
<<<<<<< HEAD

urlpatterns = [
    path('admin/', admin.site.urls),
    path('api/', include('api.urls')),
]
=======
from rest_framework.authtoken.views import obtain_auth_token

urlpatterns = [
    path('admin/', admin.site.urls),
    path('api/',include('api.urls')),
    path('api-token-auth/', obtain_auth_token),
]

>>>>>>> 88acc2f1
<|MERGE_RESOLUTION|>--- conflicted
+++ resolved
@@ -16,19 +16,12 @@
 """
 from django.contrib import admin
 from django.urls import path, include
-<<<<<<< HEAD
+from rest_framework.authtoken.views import obtain_auth_token
+
 
 urlpatterns = [
     path('admin/', admin.site.urls),
     path('api/', include('api.urls')),
-]
-=======
-from rest_framework.authtoken.views import obtain_auth_token
-
-urlpatterns = [
-    path('admin/', admin.site.urls),
-    path('api/',include('api.urls')),
     path('api-token-auth/', obtain_auth_token),
 ]
 
->>>>>>> 88acc2f1
