from rest_framework import serializers
from product.models import Product
from users.models import User
from payment.models import Payment
from subscription.models import SubscriptionBox, ScheduledItem
from orders.models import Order, OrderItem
from cart.models import Cart, CartItem
from product.models import Product, VendorProduct

class ProductSerializer(serializers.ModelSerializer):
    class Meta:
        model = Product
        fields = ['product_id', 'name', 'category', 'product_image', 'unit']

class CartItemSerializer(serializers.ModelSerializer):
    product = ProductSerializer(read_only=True)
    product_name = serializers.CharField(write_only=True)
    customer_name = serializers.CharField(write_only=True)  
    cart_item_id = serializers.IntegerField(read_only=True)
    quantity = serializers.IntegerField()
    added_at = serializers.DateTimeField(read_only=True)

    class Meta:
        model = CartItem
        fields = ['cart_item_id', 'product', 'product_name', 'customer_name', 'quantity', 'added_at']
        read_only_fields = ['cart_item_id', 'product', 'added_at']

    def validate_quantity(self, value):
        if value <= 0:
            raise serializers.ValidationError("Quantity must be a positive integer.")
        return value

    def validate_product_name(self, value):
        try:
            product = Product.objects.get(name=value)
            return product
        except Product.DoesNotExist:
            raise serializers.ValidationError(f"Product with name '{value}' not found.")
        except Product.MultipleObjectsReturned:
            raise serializers.ValidationError(
                f"Multiple products found with name '{value}'. Please use a unique identifier."
            )

    def validate_customer_name(self, value):
        try:
            user = User.objects.get(name=value, type='customer')
            return user
        except User.DoesNotExist:
            raise serializers.ValidationError(f"Customer with name '{value}' not found or not a customer.")
        except User.MultipleObjectsReturned:
            raise serializers.ValidationError(
                f"Multiple customers found with name '{value}'. Please use a unique identifier."
            )

    def create(self, validated_data):
        product = validated_data['product_name']
        quantity = validated_data['quantity']
        customer = validated_data['customer_name']

        if isinstance(product, str):
            product = Product.objects.get(name=product)
        if isinstance(customer, str):
            customer = User.objects.get(name=customer, type='customer')

        cart, _ = Cart.objects.get_or_create(customer=customer)
        cart_item, created = CartItem.objects.get_or_create(
            cart_id=cart, product=product, defaults={'quantity': quantity}
        )
        if not created:
            cart_item.quantity += quantity
            cart_item.save()
        return cart_item

    def update(self, instance, validated_data):
        instance.quantity = validated_data.get('quantity', instance.quantity)
        instance.save()
        return instance

class CartSerializer(serializers.ModelSerializer):
    items = CartItemSerializer(many=True, read_only=True)
    customer_name = serializers.CharField(write_only=True, required=False)
    customer_id = serializers.IntegerField(write_only=True, required=False)
    cart_id = serializers.IntegerField(read_only=True)

    class Meta:
        model = Cart
        fields = ['cart_id', 'items', 'customer_name', 'customer_id', 'created_at']
        read_only_fields = ['cart_id', 'items', 'created_at']

    def validate(self, data):
        customer_name = data.get('customer_name')
        customer_id = data.get('customer_id')

        if not customer_name and not customer_id:
            raise serializers.ValidationError("One of 'customer_name' or 'customer_id' must be provided.")

        user = None
        if customer_name and customer_id:
            try:
                user = User.objects.get(name=customer_name, user_id=customer_id, type='customer')
            except User.DoesNotExist:
                raise serializers.ValidationError(
                    f"No customer found with name '{customer_name}' and user_id '{customer_id}'."
                )
        elif customer_name:
            try:
                user = User.objects.get(name=customer_name, type='customer')
            except User.DoesNotExist:
                raise serializers.ValidationError(f"Customer with name '{customer_name}' not found or not a customer.")
            except User.MultipleObjectsReturned:
                raise serializers.ValidationError(
                    f"Multiple customers found with name '{customer_name}'. Please provide 'customer_id' for clarity."
                )
        else:
            try:
                user = User.objects.get(user_id=customer_id, type='customer')
            except User.DoesNotExist:
                raise serializers.ValidationError(f"Customer with user_id '{customer_id}' not found or not a customer.")

        if Cart.objects.filter(customer=user).exists():
            raise serializers.ValidationError(f"Customer with name '{user.name}' or user_id '{user.user_id}' already has a cart.")

        data['customer'] = user
        return data

    def create(self, validated_data):
        customer = validated_data.pop('customer')
        validated_data.pop('customer_name', None)
        validated_data.pop('customer_id', None)
        try:
            cart = Cart.objects.create(customer=customer)
            return cart
        except ValueError as e:
            raise serializers.ValidationError(str(e))

    def to_representation(self, instance):
        representation = super().to_representation(instance)
        representation['cart_id'] = instance.cart_id
        representation['customer_name'] = instance.customer.name if instance.customer else None
        representation['customer_id'] = instance.customer.user_id if instance.customer else None
        return representation

class VendorSerializer(serializers.ModelSerializer):
    class Meta:
        model = User
        fields = ['user_id', 'name']

class VendorProductSerializer(serializers.ModelSerializer):
    vendor = VendorSerializer(read_only=True)
    vendor_id = serializers.PrimaryKeyRelatedField(
        queryset=User.objects.filter(type='vendor'), source='vendor', write_only=True
    )
    product = ProductSerializer(read_only=True)
    product_id = serializers.PrimaryKeyRelatedField(
        queryset=Product.objects.all(), source='product', write_only=True
    )

    class Meta:
        model = VendorProduct
        fields = [
            'product_details_id', 'vendor', 'vendor_id', 'product', 'product_id',
            'price', 'quantity', 'description', 'added_on', 'updated_at'
        ]

class PaymentSerializer(serializers.ModelSerializer):
    class Meta:
        model = Payment
        fields = ['payment_id', 'method', 'status', 'amount', 'created_at']

class SubscriptionBoxSerializer(serializers.ModelSerializer):
    class Meta:
        model = SubscriptionBox
        fields = '__all__'

class ScheduledItemSerializer(serializers.ModelSerializer):
    class Meta:
        model = ScheduledItem
        fields = '__all__'

<<<<<<< HEAD
class UserSerializer(serializers.ModelSerializer):
    class Meta:
        model = User
        fields = '__all__'


=======
class OrderSerializer(serializers.ModelSerializer):
    class Meta:
        model = Order
        fields = '__all__'
>>>>>>> 68f4f212

class OrderItemSerializer(serializers.ModelSerializer):
    product = ProductSerializer(read_only=True)
    product_id = serializers.PrimaryKeyRelatedField(
        queryset = Product.objects.all(),
        source = 'product',
        write_only=True
    )
    class Meta:
        model = OrderItem
<<<<<<< HEAD
        fields = "__all__"

class OrderSerializer(serializers.ModelSerializer):
    items = OrderItemSerializer(source='orderitem_set', many=True, read_only=True)
    vendor_name = serializers.CharField(source='vendor.name', read_only=True)
    buyer_name = serializers.CharField(source='buyer.name', read_only=True)
=======
        fields = '__all__'

class UserSerializer(serializers.ModelSerializer):
>>>>>>> 68f4f212
    class Meta:
        model = Order
        fields = "__all__"
<|MERGE_RESOLUTION|>--- conflicted
+++ resolved
@@ -177,19 +177,13 @@
         model = ScheduledItem
         fields = '__all__'
 
-<<<<<<< HEAD
+
 class UserSerializer(serializers.ModelSerializer):
     class Meta:
         model = User
         fields = '__all__'
 
 
-=======
-class OrderSerializer(serializers.ModelSerializer):
-    class Meta:
-        model = Order
-        fields = '__all__'
->>>>>>> 68f4f212
 
 class OrderItemSerializer(serializers.ModelSerializer):
     product = ProductSerializer(read_only=True)
@@ -200,18 +194,12 @@
     )
     class Meta:
         model = OrderItem
-<<<<<<< HEAD
         fields = "__all__"
 
 class OrderSerializer(serializers.ModelSerializer):
     items = OrderItemSerializer(source='orderitem_set', many=True, read_only=True)
     vendor_name = serializers.CharField(source='vendor.name', read_only=True)
     buyer_name = serializers.CharField(source='buyer.name', read_only=True)
-=======
-        fields = '__all__'
-
-class UserSerializer(serializers.ModelSerializer):
->>>>>>> 68f4f212
     class Meta:
         model = Order
         fields = "__all__"
