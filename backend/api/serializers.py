from rest_framework import serializers
<<<<<<< HEAD
from payment.models import Payment

class PaymentSerializer(serializers.ModelSerializer):
    class Meta:
        model = Payment
        fields = ['payment_id', 'method', 'status', 'amount', 'created_at']
=======
from subscription.models import SubscriptionBox, ScheduledItem
from orders.models import Order, OrderItem
from users.models import User

class SubscriptionBoxSerializer(serializers.ModelSerializer):
    class Meta:
        model = SubscriptionBox
        fields = "__all__"

class ScheduledItemSerializer(serializers.ModelSerializer):
    class Meta:
        model = ScheduledItem
        fields = "__all__"


class OrderSerializers(serializers.ModelSerializer):
    class Meta:
        model = Order
        fields = "__all__"

class OrderItemSerializer(serializers.ModelSerializer):
    class Meta:
        model = OrderItem
        fields = "__all__"


class UserSerializer(serializers.ModelSerializer):
    class Meta:
        model = User
        fields = '__all__'
>>>>>>> 88acc2f1
<|MERGE_RESOLUTION|>--- conflicted
+++ resolved
@@ -1,15 +1,14 @@
 from rest_framework import serializers
-<<<<<<< HEAD
 from payment.models import Payment
+from subscription.models import SubscriptionBox, ScheduledItem
+from orders.models import Order, OrderItem
+from users.models import User
+
 
 class PaymentSerializer(serializers.ModelSerializer):
     class Meta:
         model = Payment
         fields = ['payment_id', 'method', 'status', 'amount', 'created_at']
-=======
-from subscription.models import SubscriptionBox, ScheduledItem
-from orders.models import Order, OrderItem
-from users.models import User
 
 class SubscriptionBoxSerializer(serializers.ModelSerializer):
     class Meta:
@@ -36,5 +35,4 @@
 class UserSerializer(serializers.ModelSerializer):
     class Meta:
         model = User
-        fields = '__all__'
->>>>>>> 88acc2f1
+        fields = '__all__'