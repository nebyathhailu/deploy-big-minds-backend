<<<<<<< HEAD
from django.urls import reverse
from rest_framework import status
from rest_framework.test import APITestCase
from users.models import Vendor, Buyer
from products.models import Product
from orders.models import Order, OrderItem

class OrderAPITests(APITestCase):
    def setUp(self):
        self.vendor = Vendor.objects.create(
            name="Test Vendor",
            phone_number="1234567890",
            password_hash="hashedpassword",
            location="Nairobi",
            shop_name="Vendor Shop",
            till_number=1001,
        )
        self.buyer = Buyer.objects.create(
            name="Test Buyer",
            password_hash="hashedpassword",
            location="Nairobi",
            phone_number="0987654321",
        )
        self.product = Product.objects.create(
            name="Test Product",
            category="Groceries",
            unit="kg",
        )
        self.order = Order.objects.create(
            vendor=self.vendor,
            buyer=self.buyer,
            total_price=200.00,
            status="Pending"
        )
        self.order_item = OrderItem.objects.create(
            order=self.order,
            product=self.product,
            quantity=2,
            price_at_order=100.00
        )

    def test_list_orders(self):
        url = reverse('orders-list')
        response = self.client.get(url)
        self.assertEqual(response.status_code, status.HTTP_200_OK)
        self.assertTrue(len(response.data) >= 1)

    def test_create_order(self):
        url = reverse('orders-list')
        data = {
            "vendor": self.vendor.pk,
            "buyer": self.buyer.pk,
            "total_price": 300.00,
            "status": "Confirmed"
        }
        response = self.client.post(url, data)
        self.assertEqual(response.status_code, status.HTTP_201_CREATED)
        self.assertEqual(response.data["total_price"], "300.00")

    def test_retrieve_order(self):
        url = reverse('orders-detail', args=[self.order.pk])
        response = self.client.get(url)
        self.assertEqual(response.status_code, status.HTTP_200_OK)
        self.assertEqual(response.data["order_id"], self.order.pk)

    def test_update_order(self):
        url = reverse('orders-detail', args=[self.order.pk])
        data = {
            "vendor": self.vendor.pk,
            "buyer": self.buyer.pk,
            "total_price": 250.00,
            "status": "Shipped"
        }
        response = self.client.put(url, data)
        self.assertEqual(response.status_code, status.HTTP_200_OK)
        self.assertEqual(response.data["status"], "Shipped")

    def test_delete_order(self):
        url = reverse('orders-detail', args=[self.order.pk])
        response = self.client.delete(url)
        self.assertEqual(response.status_code, status.HTTP_204_NO_CONTENT)
        self.assertFalse(Order.objects.filter(pk=self.order.pk).exists())


class OrderItemAPITests(APITestCase):
    def setUp(self):
        self.vendor = Vendor.objects.create(
            name="Test Vendor",
            phone_number="1234567890",
            password_hash="hashedpassword",
            location="Nairobi",
            shop_name="Vendor Shop",
            till_number=1002,
        )
        self.buyer = Buyer.objects.create(
            name="Test Buyer",
            password_hash="hashedpassword",
            location="Nairobi",
            phone_number="0987654322",
        )
        self.product = Product.objects.create(
            name="Mango",
            category="Fruit",
            unit="Bunch",
        )
        self.order = Order.objects.create(
            vendor=self.vendor,
            buyer=self.buyer,
            total_price=150.00,
            status="Pending"
        )
        self.order_item = OrderItem.objects.create(
            order=self.order,
            product=self.product,
            quantity=1,
            price_at_order=150.00
        )

    def test_list_order_items(self):
        url = reverse('order-items-list')
        response = self.client.get(url)
        self.assertEqual(response.status_code, status.HTTP_200_OK)
        self.assertTrue(len(response.data) >= 1)

    def test_create_order_item(self):
        url = reverse('order-items-list')
        data = {
            "order": self.order.pk,
            "product": self.product.pk,
            "quantity": 3,
            "price_at_order": 300.00
        }
        response = self.client.post(url, data)
        self.assertEqual(response.status_code, status.HTTP_201_CREATED)
        self.assertEqual(response.data["quantity"], 3)

    def test_retrieve_order_item(self):
        url = reverse('order-items-detail', args=[self.order_item.pk])
        response = self.client.get(url)
        self.assertEqual(response.status_code, status.HTTP_200_OK)
        self.assertEqual(response.data["item_id"], self.order_item.pk)

    def test_update_order_item(self):
        url = reverse('order-items-detail', args=[self.order_item.pk])
        data = {
            "order": self.order.pk,
            "product": self.product.pk,
            "quantity": 5,
            "price_at_order": 750.00
        }
        response = self.client.put(url, data)
        self.assertEqual(response.status_code, status.HTTP_200_OK)
        self.assertEqual(response.data["quantity"], 5)

    def test_delete_order_item(self):
        url = reverse('order-items-detail', args=[self.order_item.pk])
        response = self.client.delete(url)
        self.assertEqual(response.status_code, status.HTTP_204_NO_CONTENT)
        self.assertFalse(OrderItem.objects.filter(pk=self.order_item.pk).exists())
=======
from django.test import TestCase
<<<<<<< HEAD
from rest_framework.test import APIClient
from subscription.models import SubscriptionBox, ScheduledItem
from users.models import Buyer, Vendor
from products.models import Product
from rest_framework import status


class SubscriptionBoxAPITest(TestCase):
   def setUp(self):
       self.client = APIClient()
       self.buyer = Buyer.objects.create(
           name="Test Buyer",
           password_hash="password",
           location="Test Location",
           phone_number="123456789"
       )
       self.vendor = Vendor.objects.create(
           name="Test Vendor",
           phone_number="987654321",
           password_hash="password",
           profile_picture=None,
           location="Vendor Location",
           shop_name="Vendor Shop",
           till_number=111222
       )
       self.product = Product.objects.create(
           name="Test Product",
           category="Fruits",
           product_image=None,
           unit="kg"
       )
       self.box = SubscriptionBox.objects.create(
           buyer=self.buyer,
           vendor=self.vendor,
           name="Fruit Box",
           frequency="monthly",
           price=29.99,
           status="active"
       )
       self.box_data = {
           "buyer": self.buyer.buyer_id,
           "vendor": self.vendor.vendor_id,
           "name": "Veggie Box",
           "frequency": "monthly",
           "price": "39.99",
           "status": "active"
       }
       self.scheduleditem_data = {
           "product": self.product.product_id,
           "schedule": self.box.schedule_id,
           "price_per_unit": "2.50",
           "quantity": 5,
           "unit": "kg"
       }


  
   def test_list_subscription_boxes(self):
       response = self.client.get("/api/subscriptions/")
       self.assertEqual(response.status_code, 200)
       self.assertTrue(len(response.data) >= 1)


   def test_create_subscription_box(self):
       response = self.client.post("/api/subscriptions/", self.box_data, format='json')
       self.assertEqual(response.status_code, status.HTTP_201_CREATED)
       self.assertEqual(response.data["name"], "Veggie Box")


   def test_retrieve_subscription_box(self):
       response = self.client.get(f"/api/subscriptions/{self.box.schedule_id}/")
       self.assertEqual(response.status_code, 200)
       self.assertEqual(response.data["name"], self.box.name)


   def test_delete_subscription_box(self):
       response = self.client.delete(f"/api/subscriptions/{self.box.schedule_id}/")
       self.assertEqual(response.status_code, status.HTTP_204_NO_CONTENT)
       self.assertFalse(SubscriptionBox.objects.filter(schedule_id=self.box.schedule_id).exists())


   def test_create_scheduled_item(self):
       response = self.client.post("/api/scheduled-items/", self.scheduleditem_data, format='json')
       self.assertEqual(response.status_code, status.HTTP_201_CREATED)
       self.assertEqual(response.data["quantity"], 5)
       self.assertEqual(response.data["unit"], "kg")


   def test_list_scheduled_items(self):
       item = ScheduledItem.objects.create(
           product=self.product,
           schedule=self.box,
           price_per_unit=2.5,
           quantity=2,
           unit='kg'
       )
       response = self.client.get("/api/scheduled-items/")
       self.assertEqual(response.status_code, 200)
       self.assertTrue(len(response.data) >= 1)


   def test_retrieve_scheduled_item(self):
       item = ScheduledItem.objects.create(
           product=self.product,
           schedule=self.box,
           price_per_unit=2.5,
           quantity=2,
           unit='kg'
       )
       response = self.client.get(f"/api/scheduled-items/{item.scheduled_item_id}/")
       self.assertEqual(response.status_code, 200)
       self.assertEqual(response.data["quantity"], 2)


   def test_delete_scheduled_item(self):
       item = ScheduledItem.objects.create(
           product=self.product,
           schedule=self.box,
           price_per_unit=2.5,
           quantity=2,
           unit='kg'
       )
       response = self.client.delete(f"/api/scheduled-items/{item.scheduled_item_id}/")
       self.assertEqual(response.status_code, status.HTTP_204_NO_CONTENT)
       self.assertFalse(ScheduledItem.objects.filter(scheduled_item_id=item.scheduled_item_id).exists())
=======
from rest_framework.test import APITestCase
from django.urls import reverse

class VendorAPITest(APITestCase):
    def test_create_vendor(self):
        url = reverse('vendor-list')  
        data = {
            "name": "Test Vendor",
            "phone_number": "123456789",
            "password_hash": "hash",
            "location": "Test Location",
            "shop_name": "Shop",
            "till_number": 123
        }
        response = self.client.post(url, data)
        self.assertEqual(response.status_code, 201)
>>>>>>> c5049ea63d7bfe85ce3066523e06663a6f3bd4e8
>>>>>>> 490d0706
<|MERGE_RESOLUTION|>--- conflicted
+++ resolved
@@ -1,26 +1,29 @@
-<<<<<<< HEAD
 from django.urls import reverse
 from rest_framework import status
-from rest_framework.test import APITestCase
-from users.models import Vendor, Buyer
+from rest_framework.test import APITestCase, APIClient
+from users.models import User
 from products.models import Product
 from orders.models import Order, OrderItem
+from subscription.models import SubscriptionBox, ScheduledItem
+from django.test import TestCase
 
 class OrderAPITests(APITestCase):
     def setUp(self):
-        self.vendor = Vendor.objects.create(
+        self.vendor = User.objects.create(
             name="Test Vendor",
             phone_number="1234567890",
             password_hash="hashedpassword",
             location="Nairobi",
             shop_name="Vendor Shop",
             till_number=1001,
-        )
-        self.buyer = Buyer.objects.create(
+            type="vendor"
+        )
+        self.buyer = User.objects.create(
             name="Test Buyer",
             password_hash="hashedpassword",
             location="Nairobi",
             phone_number="0987654321",
+            type="customer"
         )
         self.product = Product.objects.create(
             name="Test Product",
@@ -85,19 +88,21 @@
 
 class OrderItemAPITests(APITestCase):
     def setUp(self):
-        self.vendor = Vendor.objects.create(
+        self.vendor = User.objects.create(
             name="Test Vendor",
             phone_number="1234567890",
             password_hash="hashedpassword",
             location="Nairobi",
             shop_name="Vendor Shop",
             till_number=1002,
-        )
-        self.buyer = Buyer.objects.create(
+            type="vendor"
+        )
+        self.buyer = User.objects.create(
             name="Test Buyer",
             password_hash="hashedpassword",
             location="Nairobi",
             phone_number="0987654322",
+            type="customer"
         )
         self.product = Product.objects.create(
             name="Mango",
@@ -158,33 +163,27 @@
         response = self.client.delete(url)
         self.assertEqual(response.status_code, status.HTTP_204_NO_CONTENT)
         self.assertFalse(OrderItem.objects.filter(pk=self.order_item.pk).exists())
-=======
-from django.test import TestCase
-<<<<<<< HEAD
-from rest_framework.test import APIClient
-from subscription.models import SubscriptionBox, ScheduledItem
-from users.models import Buyer, Vendor
-from products.models import Product
-from rest_framework import status
 
 
 class SubscriptionBoxAPITest(TestCase):
    def setUp(self):
        self.client = APIClient()
-       self.buyer = Buyer.objects.create(
+       self.buyer = User.objects.create(
            name="Test Buyer",
            password_hash="password",
            location="Test Location",
-           phone_number="123456789"
-       )
-       self.vendor = Vendor.objects.create(
+           phone_number="123456789",
+           type="customer"
+       )
+       self.vendor = User.objects.create(
            name="Test Vendor",
            phone_number="987654321",
            password_hash="password",
            profile_picture=None,
            location="Vendor Location",
            shop_name="Vendor Shop",
-           till_number=111222
+           till_number=111222,
+           type="vendor"
        )
        self.product = Product.objects.create(
            name="Test Product",
@@ -201,53 +200,46 @@
            status="active"
        )
        self.box_data = {
-           "buyer": self.buyer.buyer_id,
-           "vendor": self.vendor.vendor_id,
+           "buyer": self.buyer.pk,
+           "vendor": self.vendor.pk,
            "name": "Veggie Box",
            "frequency": "monthly",
            "price": "39.99",
            "status": "active"
        }
        self.scheduleditem_data = {
-           "product": self.product.product_id,
+           "product": self.product.pk,
            "schedule": self.box.schedule_id,
            "price_per_unit": "2.50",
            "quantity": 5,
            "unit": "kg"
        }
 
-
-  
    def test_list_subscription_boxes(self):
        response = self.client.get("/api/subscriptions/")
        self.assertEqual(response.status_code, 200)
        self.assertTrue(len(response.data) >= 1)
-
 
    def test_create_subscription_box(self):
        response = self.client.post("/api/subscriptions/", self.box_data, format='json')
        self.assertEqual(response.status_code, status.HTTP_201_CREATED)
        self.assertEqual(response.data["name"], "Veggie Box")
 
-
    def test_retrieve_subscription_box(self):
        response = self.client.get(f"/api/subscriptions/{self.box.schedule_id}/")
        self.assertEqual(response.status_code, 200)
        self.assertEqual(response.data["name"], self.box.name)
-
 
    def test_delete_subscription_box(self):
        response = self.client.delete(f"/api/subscriptions/{self.box.schedule_id}/")
        self.assertEqual(response.status_code, status.HTTP_204_NO_CONTENT)
        self.assertFalse(SubscriptionBox.objects.filter(schedule_id=self.box.schedule_id).exists())
-
 
    def test_create_scheduled_item(self):
        response = self.client.post("/api/scheduled-items/", self.scheduleditem_data, format='json')
        self.assertEqual(response.status_code, status.HTTP_201_CREATED)
        self.assertEqual(response.data["quantity"], 5)
        self.assertEqual(response.data["unit"], "kg")
-
 
    def test_list_scheduled_items(self):
        item = ScheduledItem.objects.create(
@@ -261,7 +253,6 @@
        self.assertEqual(response.status_code, 200)
        self.assertTrue(len(response.data) >= 1)
 
-
    def test_retrieve_scheduled_item(self):
        item = ScheduledItem.objects.create(
            product=self.product,
@@ -274,7 +265,6 @@
        self.assertEqual(response.status_code, 200)
        self.assertEqual(response.data["quantity"], 2)
 
-
    def test_delete_scheduled_item(self):
        item = ScheduledItem.objects.create(
            product=self.product,
@@ -286,22 +276,19 @@
        response = self.client.delete(f"/api/scheduled-items/{item.scheduled_item_id}/")
        self.assertEqual(response.status_code, status.HTTP_204_NO_CONTENT)
        self.assertFalse(ScheduledItem.objects.filter(scheduled_item_id=item.scheduled_item_id).exists())
-=======
-from rest_framework.test import APITestCase
-from django.urls import reverse
 
 class VendorAPITest(APITestCase):
     def test_create_vendor(self):
-        url = reverse('vendor-list')  
+        # Make sure your URLs and views support this, or update to the current users endpoint
+        url = reverse('user-list')  # update to your current user endpoint
         data = {
             "name": "Test Vendor",
             "phone_number": "123456789",
             "password_hash": "hash",
             "location": "Test Location",
             "shop_name": "Shop",
-            "till_number": 123
+            "till_number": 123,
+            "type": "vendor"
         }
         response = self.client.post(url, data)
-        self.assertEqual(response.status_code, 201)
->>>>>>> c5049ea63d7bfe85ce3066523e06663a6f3bd4e8
->>>>>>> 490d0706
+        self.assertEqual(response.status_code, 201)