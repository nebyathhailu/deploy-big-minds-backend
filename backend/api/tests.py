--- conflicted
+++ resolved
@@ -7,11 +7,8 @@
 from product.models import Product, VendorProduct
 from orders.models import Order, OrderItem
 from subscription.models import SubscriptionBox, ScheduledItem
-<<<<<<< HEAD
 from decimal import Decimal
-=======
 from cart.models import Cart, CartItem
->>>>>>> 68f4f212
 
 class APITestCase(TestCase):
     def setUp(self):
@@ -452,205 +449,4 @@
         url = reverse('order-items-detail', args=[self.order_item.pk])
         response = self.client.delete(url)
         self.assertEqual(response.status_code, status.HTTP_204_NO_CONTENT)
-<<<<<<< HEAD
-        self.assertFalse(OrderItem.objects.filter(pk=self.order_item.pk).exists())
-=======
-        self.assertFalse(OrderItem.objects.filter(pk=self.order_item.pk).exists())
-
-
-class SubscriptionBoxAPITest(TestCase):
-   def setUp(self):
-       self.client = APIClient()
-       self.buyer = User.objects.create(
-           name="Test Buyer",
-           password_hash="password",
-           location="Test Location",
-           phone_number="123456789",
-           type="customer"
-       )
-       self.vendor = User.objects.create(
-           name="Test Vendor",
-           phone_number="987654321",
-           password_hash="password",
-           profile_picture=None,
-           location="Vendor Location",
-           shop_name="Vendor Shop",
-           till_number=111222,
-           type="vendor"
-       )
-       self.product = Product.objects.create(
-           name="Test Product",
-           category="Fruits",
-           product_image=None,
-           unit="kg"
-       )
-       self.box = SubscriptionBox.objects.create(
-           buyer=self.buyer,
-           vendor=self.vendor,
-           name="Fruit Box",
-           frequency="monthly",
-           price=29.99,
-           status="active"
-       )
-       self.box_data = {
-           "buyer": self.buyer.pk,
-           "vendor": self.vendor.pk,
-           "name": "Veggie Box",
-           "frequency": "monthly",
-           "price": "39.99",
-           "status": "active"
-       }
-       self.scheduleditem_data = {
-           "product": self.product.pk,
-           "schedule": self.box.schedule_id,
-           "price_per_unit": "2.50",
-           "quantity": 5,
-           "unit": "kg"
-       }
-
-   def test_list_subscription_boxes(self):
-       response = self.client.get("/api/subscriptions/")
-       self.assertEqual(response.status_code, 200)
-       self.assertTrue(len(response.data) >= 1)
-
-   def test_create_subscription_box(self):
-       response = self.client.post("/api/subscriptions/", self.box_data, format='json')
-       self.assertEqual(response.status_code, status.HTTP_201_CREATED)
-       self.assertEqual(response.data["name"], "Veggie Box")
-
-   def test_retrieve_subscription_box(self):
-       response = self.client.get(f"/api/subscriptions/{self.box.schedule_id}/")
-       self.assertEqual(response.status_code, 200)
-       self.assertEqual(response.data["name"], self.box.name)
-
-   def test_delete_subscription_box(self):
-       response = self.client.delete(f"/api/subscriptions/{self.box.schedule_id}/")
-       self.assertEqual(response.status_code, status.HTTP_204_NO_CONTENT)
-       self.assertFalse(SubscriptionBox.objects.filter(schedule_id=self.box.schedule_id).exists())
-
-   def test_create_scheduled_item(self):
-       response = self.client.post("/api/scheduled-items/", self.scheduleditem_data, format='json')
-       self.assertEqual(response.status_code, status.HTTP_201_CREATED)
-       self.assertEqual(response.data["quantity"], 5)
-       self.assertEqual(response.data["unit"], "kg")
-
-   def test_list_scheduled_items(self):
-       item = ScheduledItem.objects.create(
-           product=self.product,
-           schedule=self.box,
-           price_per_unit=2.5,
-           quantity=2,
-           unit='kg'
-       )
-       response = self.client.get("/api/scheduled-items/")
-       self.assertEqual(response.status_code, 200)
-       self.assertTrue(len(response.data) >= 1)
-
-   def test_retrieve_scheduled_item(self):
-       item = ScheduledItem.objects.create(
-           product=self.product,
-           schedule=self.box,
-           price_per_unit=2.5,
-           quantity=2,
-           unit='kg'
-       )
-       response = self.client.get(f"/api/scheduled-items/{item.scheduled_item_id}/")
-       self.assertEqual(response.status_code, 200)
-       self.assertEqual(response.data["quantity"], 2)
-
-   def test_delete_scheduled_item(self):
-       item = ScheduledItem.objects.create(
-           product=self.product,
-           schedule=self.box,
-           price_per_unit=2.5,
-           quantity=2,
-           unit='kg'
-       )
-       response = self.client.delete(f"/api/scheduled-items/{item.scheduled_item_id}/")
-       self.assertEqual(response.status_code, status.HTTP_204_NO_CONTENT)
-       self.assertFalse(ScheduledItem.objects.filter(scheduled_item_id=item.scheduled_item_id).exists())
-
-class VendorAPITest(APITestCase):
-    def test_create_vendor(self):
-
-        url = reverse('user-list')  
-        data = {
-            "name": "Test Vendor",
-            "phone_number": "123456789",
-            "password_hash": "hash",
-            "location": "Test Location",
-            "shop_name": "Shop",
-            "till_number": 123,
-            "type": "vendor"
-        }
-        response = self.client.post(url, data)
-        self.assertEqual(response.status_code, 201)
-
-
-class CartItemAPITest(APITestCase):
-    def setUp(self):
-        self.customer = User.objects.create(name="API Customer", type="customer")
-        self.product = Product.objects.create(
-            name="API Product",
-            category="API Category",
-            unit="kg"
-        )
-        self.cart = Cart.objects.create(customer=self.customer)
-    def test_create_cartitem(self):
-        url = reverse('cart-item-list')
-        data = {
-            "product_name": self.product.name,
-            "customer_name": self.customer.name,
-            "quantity": 2
-        }
-        response = self.client.post(url, data, format="json")
-        self.assertEqual(response.status_code, status.HTTP_201_CREATED)
-        self.assertEqual(CartItem.objects.count(), 1)
-        cart_item = CartItem.objects.first()
-        self.assertEqual(cart_item.product, self.product)
-        self.assertEqual(cart_item.cart_id.customer, self.customer)
-        self.assertEqual(cart_item.quantity, 2)
-    def test_get_cartitem_list(self):
-        CartItem.objects.create(cart_id=self.cart, product=self.product, quantity=1)
-        url = reverse('cart-item-list')
-        response = self.client.get(url)
-        self.assertEqual(response.status_code, status.HTTP_200_OK)
-        self.assertGreaterEqual(len(response.data), 1)
-    def test_update_cartitem(self):
-        cart_item = CartItem.objects.create(cart_id=self.cart, product=self.product, quantity=1)
-        url = reverse('cart-item-detail', kwargs={'pk': cart_item.cart_item_id})
-        data = {
-            "quantity": 5,
-            "product_name": cart_item.product.name,
-            "customer_name": cart_item.cart_id.customer.name
-        }
-        response = self.client.put(url, data, format="json")
-        self.assertEqual(response.status_code, status.HTTP_200_OK)
-        cart_item.refresh_from_db()
-        self.assertEqual(cart_item.quantity, 5)
-    def test_delete_cartitem(self):
-        cart_item = CartItem.objects.create(cart_id=self.cart, product=self.product, quantity=1)
-        url = reverse('cart-item-detail', kwargs={'pk': cart_item.cart_item_id})
-        response = self.client.delete(url)
-        self.assertEqual(response.status_code, status.HTTP_204_NO_CONTENT)
-        self.assertEqual(CartItem.objects.count(), 0)
-class CartAPITest(APITestCase):
-    def setUp(self):
-        self.customer = User.objects.create(name="API Cart Customer", type="customer")
-    def test_create_cart(self):
-        url = reverse('cart-list')
-        data = {
-            "customer_name": self.customer.name
-        }
-        response = self.client.post(url, data, format="json")
-        self.assertEqual(response.status_code, status.HTTP_201_CREATED)
-        self.assertEqual(Cart.objects.count(), 1)
-        cart = Cart.objects.first()
-        self.assertEqual(cart.customer, self.customer)
-    def test_get_cart_list(self):
-        Cart.objects.create(customer=self.customer)
-        url = reverse('cart-list')
-        response = self.client.get(url)
-        self.assertEqual(response.status_code, status.HTTP_200_OK)
-        self.assertGreaterEqual(len(response.data), 1)
->>>>>>> 68f4f212
+        self.assertFalse(OrderItem.objects.filter(pk=self.order_item.pk).exists())