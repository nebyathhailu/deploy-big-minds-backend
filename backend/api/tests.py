
from rest_framework.test import APITestCase
from rest_framework import status
from django.urls import reverse
from users.models import User
from products.models import Product
from subscription.models import SubscriptionBox, ScheduledItem
from decimal import Decimal
from cart.models import Cart, CartItem


class APITestCase(TestCase):
    def setUp(self):
        self.client = APIClient()
        self.vendor = User.objects.create(
            name="Test Vendor",
            phone_number="123456789",
            password_hash="somerandomhash",
            location="Test Location",
            shop_name="Test Shop",
            till_number=1001,
            type="vendor",
        )
        self.product = Product.objects.create(
            name="Test Product",
            category="Test Category",
            product_image="https://example.com/test.jpg", 
            unit="kg"
        )
        self.vendor_product = VendorProduct.objects.create(
            vendor=self.vendor,
            product=self.product,
            price=10.0,
            quantity=5,
            description="Test vendor product"
        )

    def test_api_root(self):
        response = self.client.get(reverse('api-root'))
        self.assertEqual(response.status_code, status.HTTP_200_OK)
        self.assertIn('products', response.data)
        self.assertIn('vendor-products', response.data)

    def test_product_list(self):
        response = self.client.get(reverse('product-list'))
        self.assertEqual(response.status_code, status.HTTP_200_OK)
        self.assertGreaterEqual(len(response.data), 1)

    def test_product_create(self):
        data = {
            "name": "Another Product",
            "category": "Another Category",
            "product_image": "https://example.com/test2.jpg", 
            "unit": "pcs"
        }
        response = self.client.post(reverse('product-list'), data, format='json')
        print("Product create response:", response.data)
        self.assertEqual(response.status_code, status.HTTP_201_CREATED)
        self.assertEqual(Product.objects.count(), 2)

    def test_product_detail(self):
        response = self.client.get(reverse('product-detail', args=[self.product.product_id]))
        self.assertEqual(response.status_code, status.HTTP_200_OK)
        self.assertEqual(response.data['name'], self.product.name)

    def test_vendor_product_list(self):
        response = self.client.get(reverse('vendorproduct-list'))
        print("VendorProduct list response:", response.data)
        self.assertEqual(response.status_code, status.HTTP_200_OK)
        self.assertGreaterEqual(len(response.data), 1)

    def test_vendor_product_create(self):
        product = Product.objects.create(
            name="New Product",
            category="Category",
            product_image="https://example.com/test3.jpg", 
            unit="pcs"
        )
        data = {
            "vendor_id": self.vendor.user_id,
            "product_id": product.product_id,
            "price": 20.0,
            "quantity": 10,
            "description": "Another vendor product"
        }
        response = self.client.post(reverse('vendorproduct-list'), data, format="json")
        print("VendorProduct create response:", response.data)
        self.assertEqual(response.status_code, status.HTTP_201_CREATED)
        self.assertEqual(VendorProduct.objects.count(), 2)

    def test_vendor_product_detail(self):
        response = self.client.get(reverse('vendorproduct-detail', args=[self.vendor_product.product_details_id]))
        self.assertEqual(response.status_code, status.HTTP_200_OK)
        self.assertEqual(response.data['description'], self.vendor_product.description)

class OrderPaymentAPITestCase(APITestCase):
    def setUp(self):
        self.vendor = Vendor.objects.create(name="Test Vendor", till_number= "34567899")
        self.buyer = Buyer.objects.create(name="Test Buyer")
    def test_create_order(self):
        url = reverse('order-list')
        data = {
            "vendor": self.vendor.pk,
            "buyer": self.buyer.pk,
            "total_price": "500.00",
            "status": "approved"
        }
        response = self.client.post(url, data, format='json')
        self.assertEqual(response.status_code, status.HTTP_201_CREATED)
        self.assertEqual(Order.objects.count(), 2)
        self.assertEqual(response.data['total_price'], "500.00")
    def test_list_orders(self):
        url = reverse('order-list')
        response = self.client.get(url, format='json')
        self.assertEqual(response.status_code, status.HTTP_200_OK)
        self.assertTrue('results' in response.data or isinstance(response.data, list))
    def test_create_payment(self):
        url = reverse('payment-list')
        data = {
            "order_id": self.order.pk,
            "method": "credit_card",
            "status": "pending",
            "amount": "1000.00"
        }
        response = self.client.post(url, data, format='json')
        self.assertEqual(response.status_code, status.HTTP_201_CREATED)
        self.assertEqual(Payment.objects.count(), 1)
        self.assertEqual(response.data['amount'], "1000.00")
    def test_list_payments(self):
        Payment.objects.create(order=self.order, method="cash", status="completed", amount=500.00)
        url = reverse('payment-list')
        response = self.client.get(url, format='json')
        self.assertEqual(response.status_code, status.HTTP_200_OK)
        self.assertTrue('results' in response.data or isinstance(response.data, list))
    def test_retrieve_payment(self):
        payment = Payment.objects.create(order=self.order, method="cash", status="completed", amount=500.00)
        url = reverse('payment-detail', args=[payment.pk])
        response = self.client.get(url, format='json')
        self.assertEqual(response.status_code, status.HTTP_200_OK)
        self.assertEqual(response.data['amount'], "500.00")
    def test_update_payment(self):
        payment = Payment.objects.create(order=self.order, method="cash", status="completed", amount=500.00)
        url = reverse('payment-detail', args=[payment.pk])
        data = {
            "order_id": self.order.pk,
            "method": "credit_card",
            "status": "pending",
            "amount": "750.00"
        }
        response = self.client.put(url, data, format='json')
        self.assertEqual(response.status_code, status.HTTP_200_OK)
        payment.refresh_from_db()
        self.assertEqual(payment.amount, 750.00)
    def test_delete_payment(self):
        payment = Payment.objects.create(order=self.order, method="cash", status="completed", amount=500.00)
        url = reverse('payment-detail', args=[payment.pk])
        response = self.client.delete(url)
        self.assertEqual(response.status_code, status.HTTP_204_NO_CONTENT)
        self.assertFalse(Payment.objects.filter(pk=payment.pk).exists())

class SubscriptionBoxAPITest(TestCase):
   def setUp(self):
       self.client = APIClient()
       self.buyer = User.objects.create(
           name="Test Buyer",
           password_hash="password",
           location="Test Location",
           phone_number="123456789",
           type="customer"
       )
       self.vendor = User.objects.create(
           name="Test Vendor",
           phone_number="987654321",
           password_hash="password",
           profile_picture=None,
           location="Vendor Location",
           shop_name="Vendor Shop",
           till_number=111222,
           type="vendor"
       )
       self.product = Product.objects.create(
           name="Test Product",
           category="Fruits",
           product_image=None,
           unit="kg"
       )
       self.box = SubscriptionBox.objects.create(
           buyer=self.buyer,
           vendor=self.vendor,
           name="Fruit Box",
           frequency="monthly",
           price=29.99,
           status="active"
       )
       self.box_data = {
           "buyer": self.buyer.pk,
           "vendor": self.vendor.pk,
           "name": "Veggie Box",
           "frequency": "monthly",
           "price": "39.99",
           "status": "active"
       }
       self.scheduleditem_data = {
           "product": self.product.pk,
           "schedule": self.box.schedule_id,
           "price_per_unit": "2.50",
           "quantity": 5,
           "unit": "kg"
       }

   def test_list_subscription_boxes(self):
       response = self.client.get("/api/subscriptions/")
       self.assertEqual(response.status_code, 200)
       self.assertTrue(len(response.data) >= 1)

   def test_create_subscription_box(self):
       response = self.client.post("/api/subscriptions/", self.box_data, format='json')
       self.assertEqual(response.status_code, status.HTTP_201_CREATED)
       self.assertEqual(response.data["name"], "Veggie Box")

   def test_retrieve_subscription_box(self):
       response = self.client.get(f"/api/subscriptions/{self.box.schedule_id}/")
       self.assertEqual(response.status_code, 200)
       self.assertEqual(response.data["name"], self.box.name)

   def test_delete_subscription_box(self):
       response = self.client.delete(f"/api/subscriptions/{self.box.schedule_id}/")
       self.assertEqual(response.status_code, status.HTTP_204_NO_CONTENT)
       self.assertFalse(SubscriptionBox.objects.filter(schedule_id=self.box.schedule_id).exists())

   def test_create_scheduled_item(self):
       response = self.client.post("/api/scheduled-items/", self.scheduleditem_data, format='json')
       self.assertEqual(response.status_code, status.HTTP_201_CREATED)
       self.assertEqual(response.data["quantity"], 5)
       self.assertEqual(response.data["unit"], "kg")

   def test_list_scheduled_items(self):
       item = ScheduledItem.objects.create(
           product=self.product,
           schedule=self.box,
           price_per_unit=2.5,
           quantity=2,
           unit='kg'
       )
       response = self.client.get("/api/scheduled-items/")
       self.assertEqual(response.status_code, 200)
       self.assertTrue(len(response.data) >= 1)

   def test_retrieve_scheduled_item(self):
       item = ScheduledItem.objects.create(
           product=self.product,
           schedule=self.box,
           price_per_unit=2.5,
           quantity=2,
           unit='kg'
       )
       response = self.client.get(f"/api/scheduled-items/{item.scheduled_item_id}/")
       self.assertEqual(response.status_code, 200)
       self.assertEqual(response.data["quantity"], 2)

   def test_delete_scheduled_item(self):
       item = ScheduledItem.objects.create(
           product=self.product,
           schedule=self.box,
           price_per_unit=2.5,
           quantity=2,
           unit='kg'
       )
       response = self.client.delete(f"/api/scheduled-items/{item.scheduled_item_id}/")
       self.assertEqual(response.status_code, status.HTTP_204_NO_CONTENT)
       self.assertFalse(ScheduledItem.objects.filter(scheduled_item_id=item.scheduled_item_id).exists())

class VendorAPITest(APITestCase):
    def test_create_vendor(self):

        url = reverse('user-list')  
        data = {
            "name": "Test Vendor",
            "phone_number": "123456789",
            "password_hash": "hash",
            "location": "Test Location",
            "shop_name": "Shop",
            "till_number": 123,
            "type": "vendor"
        }
        response = self.client.post(url, data)
        self.assertEqual(response.status_code, 201)

<<<<<<< HEAD
=======
class OrderAPITests(APITestCase):
    @classmethod
    def setUpTestData(cls):
        cls.vendor = User.objects.create(
            name="Test Vendor",
            phone_number="1234567890",
            password_hash="hashedpassword",
            location="Nairobi",
            shop_name="Vendor Shop",
            till_number=1001,
            type="vendor"
        )
        cls.buyer = User.objects.create(
            name="Test Buyer",
            password_hash="hashedpassword",
            location="Nairobi",
            phone_number="0987654321",
            type="customer"
        )
        cls.product = Product.objects.create(
            name="Test Product",
            category="Groceries",
            unit="kg",
        )
        cls.order = Order.objects.create(
            vendor=cls.vendor,
            buyer=cls.buyer,
            total_price=200.00,
            status="Pending"
        )
        cls.order_item = OrderItem.objects.create(
            order=cls.order,
            product=cls.product,
            quantity=2,
            price_at_order=100.00
        )

    def test_list_orders(self):
        url = reverse('orders-list')
        response = self.client.get(url)
        self.assertEqual(response.status_code, status.HTTP_200_OK)
        self.assertGreaterEqual(len(response.data), 1)
        sample = response.data[0]
        self.assertIn("order_id", sample)

    def test_create_order(self):
        url = reverse('orders-list')
        data = {
            "vendor": self.vendor.pk,
            "buyer": self.buyer.pk,
            "total_price": 300.00,
            "status": "Confirmed"
        }
        response = self.client.post(url, data, format="json")
        self.assertEqual(response.status_code, status.HTTP_201_CREATED)
        self.assertEqual(Decimal(response.data["total_price"]), Decimal("300.00"))
        self.assertEqual(response.data["status"], "Confirmed")

    def test_retrieve_order(self):
        url = reverse('orders-detail', args=[self.order.pk])
        response = self.client.get(url)
        self.assertEqual(response.status_code, status.HTTP_200_OK)
        self.assertEqual(response.data["order_id"], self.order.pk)

    def test_update_order(self):
        url = reverse('orders-detail', args=[self.order.pk])
        data = {
            "vendor": self.vendor.pk,
            "buyer": self.buyer.pk,
            "total_price": 250.00,
            "status": "Shipped"
        }
        response = self.client.put(url, data, format="json")
        self.assertEqual(response.status_code, status.HTTP_200_OK)
        self.assertEqual(response.data["status"], "Shipped")
        self.assertEqual(Decimal(response.data["total_price"]), Decimal("250.00"))

    def test_delete_order(self):
        url = reverse('orders-detail', args=[self.order.pk])
        response = self.client.delete(url)
        self.assertEqual(response.status_code, status.HTTP_204_NO_CONTENT)
        self.assertFalse(Order.objects.filter(pk=self.order.pk).exists())


class OrderItemAPITests(APITestCase):
    @classmethod
    def setUpTestData(cls):
        cls.vendor = User.objects.create(
            name="Test Vendor",
            phone_number="1234567890",
            password_hash="hashedpassword",
            location="Nairobi",
            shop_name="Vendor Shop",
            till_number=1002,
            type="vendor"
        )
        cls.buyer = User.objects.create(
            name="Test Buyer",
            password_hash="hashedpassword",
            location="Nairobi",
            phone_number="0987654322",
            type="customer"
        )
        cls.product = Product.objects.create(
            name="Mango",
            category="Fruit",
            unit="Bunch",
        )
        cls.order = Order.objects.create(
            vendor=cls.vendor,
            buyer=cls.buyer,
            total_price=150.00,
            status="Pending"
        )
        cls.order_item = OrderItem.objects.create(
            order=cls.order,
            product=cls.product,
            quantity=1,
            price_at_order=150.00
        )

    def test_list_order_items(self):
        url = reverse('order-items-list')
        response = self.client.get(url)
        self.assertEqual(response.status_code, status.HTTP_200_OK)
        self.assertGreaterEqual(len(response.data), 1)
        self.assertIn("item_id", response.data[0])

    def test_create_order_item(self):
        url = reverse('order-items-list')
        data = {
            "order": self.order.pk,
            "product_id": self.product.pk,
            "quantity": 3,
            "price_at_order": 300.00
        }
        response = self.client.post(url, data, format="json")
        self.assertEqual(response.status_code, status.HTTP_201_CREATED)
        self.assertEqual(response.data["quantity"], 3)

    def test_retrieve_order_item(self):
        url = reverse('order-items-detail', args=[self.order_item.pk])
        response = self.client.get(url)
        self.assertEqual(response.status_code, status.HTTP_200_OK)
        self.assertEqual(response.data["item_id"], self.order_item.pk)

    def test_update_order_item(self):
        url = reverse('order-items-detail', args=[self.order_item.pk])
        data = {
            "order": self.order.pk,
            "product_id": self.product.pk,
            "quantity": 5,
            "price_at_order": 750.00
        }
        response = self.client.put(url, data, format="json")
        self.assertEqual(response.status_code, status.HTTP_200_OK)
        self.assertEqual(response.data["quantity"], 5)

    def test_delete_order_item(self):
        url = reverse('order-items-detail', args=[self.order_item.pk])
        response = self.client.delete(url)
        self.assertEqual(response.status_code, status.HTTP_204_NO_CONTENT)
        self.assertFalse(OrderItem.objects.filter(pk=self.order_item.pk).exists())
>>>>>>> 5bc1f471
<|MERGE_RESOLUTION|>--- conflicted
+++ resolved
@@ -286,8 +286,6 @@
         response = self.client.post(url, data)
         self.assertEqual(response.status_code, 201)
 
-<<<<<<< HEAD
-=======
 class OrderAPITests(APITestCase):
     @classmethod
     def setUpTestData(cls):
@@ -450,5 +448,4 @@
         url = reverse('order-items-detail', args=[self.order_item.pk])
         response = self.client.delete(url)
         self.assertEqual(response.status_code, status.HTTP_204_NO_CONTENT)
-        self.assertFalse(OrderItem.objects.filter(pk=self.order_item.pk).exists())
->>>>>>> 5bc1f471
+        self.assertFalse(OrderItem.objects.filter(pk=self.order_item.pk).exists())