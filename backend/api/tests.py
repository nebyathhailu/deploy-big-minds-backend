--- conflicted
+++ resolved
@@ -1,20 +1,11 @@
-<<<<<<< HEAD
+
 from rest_framework.test import APITestCase
 from rest_framework import status
 from django.urls import reverse
 from users.models import User
 from products.models import Product
 from subscription.models import SubscriptionBox, ScheduledItem
-=======
-from django.test import TestCase
-from rest_framework import status
-from django.urls import reverse
-from users.models import User  
-from payment.models import Payment
-from rest_framework.test import APITestCase, APIClient
-from product.models import Product, VendorProduct
-from orders.models import Order, OrderItem
-from subscription.models import SubscriptionBox, ScheduledItem
+
 
 class APITestCase(TestCase):
     def setUp(self):
@@ -165,252 +156,4 @@
         self.assertEqual(response.status_code, status.HTTP_204_NO_CONTENT)
         self.assertFalse(Payment.objects.filter(pk=payment.pk).exists())
 
->>>>>>> 12697a26
 
-class SubscriptionBoxAPITest(APITestCase):
-    def setUp(self):
-        self.buyer = User.objects.create(name='Buyer', type='customer')
-        self.vendor = User.objects.create(name='Vendor', type='vendor')
-        self.product = Product.objects.create(name='Carrot')
-        self.box = SubscriptionBox.objects.create(
-            buyer=self.buyer,
-            vendor=self.vendor,
-            name="Test Box",
-            frequency="weekly",
-            price=100,
-            status="active"
-        )
-        self.scheduled_item = ScheduledItem.objects.create(
-            product=self.product,
-            schedule=self.box,
-            price_per_unit=5.00,
-            quantity=3,
-            unit='kg'
-        )
-
-    def test_list_subscription_boxes(self):
-        url = reverse('subscriptionbox-list')
-        response = self.client.get(url)
-        self.assertEqual(response.status_code, status.HTTP_200_OK)
-        self.assertGreaterEqual(len(response.data), 1)
-        self.assertEqual(response.data[0]['name'], self.box.name)
-
-    def test_create_subscription_box(self):
-        url = reverse('subscriptionbox-list')
-        data = {
-            "buyer": self.buyer.pk,
-            "vendor": self.vendor.pk,
-            "name": "Weekly Fruits",
-            "frequency": "weekly",
-            "price": 200,
-            "status": "active"
-        }
-        response = self.client.post(url, data)
-        self.assertEqual(response.status_code, status.HTTP_201_CREATED)
-        self.assertEqual(response.data['name'], "Weekly Fruits")
-
-    def test_retrieve_subscription_box(self):
-        url = reverse('subscriptionbox-detail', args=[self.box.pk])
-        response = self.client.get(url)
-        self.assertEqual(response.status_code, status.HTTP_200_OK)
-        self.assertEqual(response.data['name'], self.box.name)
-
-    def test_update_subscription_box(self):
-        url = reverse('subscriptionbox-detail', args=[self.box.pk])
-        data = {
-            "buyer": self.buyer.pk,
-            "vendor": self.vendor.pk,
-            "name": "Updated Box",
-            "frequency": "monthly",
-            "price": 150,
-            "status": "inactive"
-        }
-        response = self.client.put(url, data)
-        self.assertEqual(response.status_code, status.HTTP_200_OK)
-        self.assertEqual(response.data['name'], "Updated Box")
-        self.assertEqual(response.data['frequency'], "monthly")
-
-    def test_delete_subscription_box(self):
-        url = reverse('subscriptionbox-detail', args=[self.box.pk])
-        response = self.client.delete(url)
-        self.assertEqual(response.status_code, status.HTTP_204_NO_CONTENT)
-        self.assertFalse(SubscriptionBox.objects.filter(pk=self.box.pk).exists())
-
-    def test_list_scheduled_items(self):
-        url = reverse('scheduleditem-list')
-        response = self.client.get(url)
-        self.assertEqual(response.status_code, status.HTTP_200_OK)
-        self.assertGreaterEqual(len(response.data), 1)
-        self.assertEqual(response.data[0]['quantity'], self.scheduled_item.quantity)
-
-    def test_create_scheduled_item(self):
-        url = reverse('scheduleditem-list')
-        data = {
-            "product": self.product.pk,
-            "schedule": self.box.pk,
-            "price_per_unit": 7.50,
-            "quantity": 5,
-            "unit": "kg"
-        }
-        response = self.client.post(url, data)
-        self.assertEqual(response.status_code, status.HTTP_201_CREATED)
-        self.assertEqual(response.data['quantity'], 5)
-
-    def test_retrieve_scheduled_item(self):
-        url = reverse('scheduleditem-detail', args=[self.scheduled_item.pk])
-        response = self.client.get(url)
-        self.assertEqual(response.status_code, status.HTTP_200_OK)
-        self.assertEqual(response.data['quantity'], self.scheduled_item.quantity)
-
-    def test_update_scheduled_item(self):
-        url = reverse('scheduleditem-detail', args=[self.scheduled_item.pk])
-        data = {
-            "product": self.product.pk,
-            "schedule": self.box.pk,
-            "price_per_unit": 12.00,
-            "quantity": 9,
-            "unit": "kg"
-        }
-        response = self.client.put(url, data)
-        self.assertEqual(response.status_code, status.HTTP_200_OK)
-        self.assertEqual(response.data['quantity'], 9)
-        self.assertEqual(float(response.data['price_per_unit']), 12.00)
-
-    def test_delete_scheduled_item(self):
-        url = reverse('scheduleditem-detail', args=[self.scheduled_item.pk])
-        response = self.client.delete(url)
-        self.assertEqual(response.status_code, status.HTTP_204_NO_CONTENT)
-<<<<<<< HEAD
-        self.assertFalse(ScheduledItem.objects.filter(pk=self.scheduled_item.pk).exists())
-=======
-        self.assertFalse(OrderItem.objects.filter(pk=self.order_item.pk).exists())
-
-
-class SubscriptionBoxAPITest(TestCase):
-   def setUp(self):
-       self.client = APIClient()
-       self.buyer = User.objects.create(
-           name="Test Buyer",
-           password_hash="password",
-           location="Test Location",
-           phone_number="123456789",
-           type="customer"
-       )
-       self.vendor = User.objects.create(
-           name="Test Vendor",
-           phone_number="987654321",
-           password_hash="password",
-           profile_picture=None,
-           location="Vendor Location",
-           shop_name="Vendor Shop",
-           till_number=111222,
-           type="vendor"
-       )
-       self.product = Product.objects.create(
-           name="Test Product",
-           category="Fruits",
-           product_image=None,
-           unit="kg"
-       )
-       self.box = SubscriptionBox.objects.create(
-           buyer=self.buyer,
-           vendor=self.vendor,
-           name="Fruit Box",
-           frequency="monthly",
-           price=29.99,
-           status="active"
-       )
-       self.box_data = {
-           "buyer": self.buyer.pk,
-           "vendor": self.vendor.pk,
-           "name": "Veggie Box",
-           "frequency": "monthly",
-           "price": "39.99",
-           "status": "active"
-       }
-       self.scheduleditem_data = {
-           "product": self.product.pk,
-           "schedule": self.box.schedule_id,
-           "price_per_unit": "2.50",
-           "quantity": 5,
-           "unit": "kg"
-       }
-
-   def test_list_subscription_boxes(self):
-       response = self.client.get("/api/subscriptions/")
-       self.assertEqual(response.status_code, 200)
-       self.assertTrue(len(response.data) >= 1)
-
-   def test_create_subscription_box(self):
-       response = self.client.post("/api/subscriptions/", self.box_data, format='json')
-       self.assertEqual(response.status_code, status.HTTP_201_CREATED)
-       self.assertEqual(response.data["name"], "Veggie Box")
-
-   def test_retrieve_subscription_box(self):
-       response = self.client.get(f"/api/subscriptions/{self.box.schedule_id}/")
-       self.assertEqual(response.status_code, 200)
-       self.assertEqual(response.data["name"], self.box.name)
-
-   def test_delete_subscription_box(self):
-       response = self.client.delete(f"/api/subscriptions/{self.box.schedule_id}/")
-       self.assertEqual(response.status_code, status.HTTP_204_NO_CONTENT)
-       self.assertFalse(SubscriptionBox.objects.filter(schedule_id=self.box.schedule_id).exists())
-
-   def test_create_scheduled_item(self):
-       response = self.client.post("/api/scheduled-items/", self.scheduleditem_data, format='json')
-       self.assertEqual(response.status_code, status.HTTP_201_CREATED)
-       self.assertEqual(response.data["quantity"], 5)
-       self.assertEqual(response.data["unit"], "kg")
-
-   def test_list_scheduled_items(self):
-       item = ScheduledItem.objects.create(
-           product=self.product,
-           schedule=self.box,
-           price_per_unit=2.5,
-           quantity=2,
-           unit='kg'
-       )
-       response = self.client.get("/api/scheduled-items/")
-       self.assertEqual(response.status_code, 200)
-       self.assertTrue(len(response.data) >= 1)
-
-   def test_retrieve_scheduled_item(self):
-       item = ScheduledItem.objects.create(
-           product=self.product,
-           schedule=self.box,
-           price_per_unit=2.5,
-           quantity=2,
-           unit='kg'
-       )
-       response = self.client.get(f"/api/scheduled-items/{item.scheduled_item_id}/")
-       self.assertEqual(response.status_code, 200)
-       self.assertEqual(response.data["quantity"], 2)
-
-   def test_delete_scheduled_item(self):
-       item = ScheduledItem.objects.create(
-           product=self.product,
-           schedule=self.box,
-           price_per_unit=2.5,
-           quantity=2,
-           unit='kg'
-       )
-       response = self.client.delete(f"/api/scheduled-items/{item.scheduled_item_id}/")
-       self.assertEqual(response.status_code, status.HTTP_204_NO_CONTENT)
-       self.assertFalse(ScheduledItem.objects.filter(scheduled_item_id=item.scheduled_item_id).exists())
-
-class VendorAPITest(APITestCase):
-    def test_create_vendor(self):
-
-        url = reverse('user-list')  
-        data = {
-            "name": "Test Vendor",
-            "phone_number": "123456789",
-            "password_hash": "hash",
-            "location": "Test Location",
-            "shop_name": "Shop",
-            "till_number": 123,
-            "type": "vendor"
-        }
-        response = self.client.post(url, data)
-        self.assertEqual(response.status_code, 201)
->>>>>>> 12697a26
