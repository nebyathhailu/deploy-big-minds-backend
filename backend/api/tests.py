from django.urls import reverse
from rest_framework import status
<<<<<<< HEAD
from rest_framework.test import APITestCase
from order.models import Order
from api.models import Payment
from users.models import Vendor
from users.models import Buyer
class OrderPaymentAPITestCase(APITestCase):
    def setUp(self):
        self.vendor = Vendor.objects.create(name="Test Vendor", till_number= "34567899")
        self.buyer = Buyer.objects.create(name="Test Buyer")
    def test_create_order(self):
        url = reverse('order-list')
        data = {
            "vendor": self.vendor.pk,
            "buyer": self.buyer.pk,
            "total_price": "500.00",
            "status": "approved"
        }
        response = self.client.post(url, data, format='json')
        self.assertEqual(response.status_code, status.HTTP_201_CREATED)
        self.assertEqual(Order.objects.count(), 2)
        self.assertEqual(response.data['total_price'], "500.00")
    def test_list_orders(self):
        url = reverse('order-list')
        response = self.client.get(url, format='json')
        self.assertEqual(response.status_code, status.HTTP_200_OK)
        self.assertTrue('results' in response.data or isinstance(response.data, list))
    def test_create_payment(self):
        url = reverse('payment-list')
        data = {
            "order_id": self.order.pk,
            "method": "credit_card",
            "status": "pending",
            "amount": "1000.00"
        }
        response = self.client.post(url, data, format='json')
        self.assertEqual(response.status_code, status.HTTP_201_CREATED)
        self.assertEqual(Payment.objects.count(), 1)
        self.assertEqual(response.data['amount'], "1000.00")
    def test_list_payments(self):
        Payment.objects.create(order=self.order, method="cash", status="completed", amount=500.00)
        url = reverse('payment-list')
        response = self.client.get(url, format='json')
        self.assertEqual(response.status_code, status.HTTP_200_OK)
        self.assertTrue('results' in response.data or isinstance(response.data, list))
    def test_retrieve_payment(self):
        payment = Payment.objects.create(order=self.order, method="cash", status="completed", amount=500.00)
        url = reverse('payment-detail', args=[payment.pk])
        response = self.client.get(url, format='json')
        self.assertEqual(response.status_code, status.HTTP_200_OK)
        self.assertEqual(response.data['amount'], "500.00")
    def test_update_payment(self):
        payment = Payment.objects.create(order=self.order, method="cash", status="completed", amount=500.00)
        url = reverse('payment-detail', args=[payment.pk])
        data = {
            "order_id": self.order.pk,
            "method": "credit_card",
            "status": "pending",
            "amount": "750.00"
        }
        response = self.client.put(url, data, format='json')
        self.assertEqual(response.status_code, status.HTTP_200_OK)
        payment.refresh_from_db()
        self.assertEqual(payment.amount, 750.00)
    def test_delete_payment(self):
        payment = Payment.objects.create(order=self.order, method="cash", status="completed", amount=500.00)
        url = reverse('payment-detail', args=[payment.pk])
        response = self.client.delete(url)
        self.assertEqual(response.status_code, status.HTTP_204_NO_CONTENT)
        self.assertFalse(Payment.objects.filter(pk=payment.pk).exists())
=======
from rest_framework.test import APITestCase, APIClient
from users.models import User
from products.models import Product
from orders.models import Order, OrderItem
from subscription.models import SubscriptionBox, ScheduledItem
from django.test import TestCase

class OrderAPITests(APITestCase):
    def setUp(self):
        self.vendor = User.objects.create(
            name="Test Vendor",
            phone_number="1234567890",
            password_hash="hashedpassword",
            location="Nairobi",
            shop_name="Vendor Shop",
            till_number=1001,
            type="vendor"
        )
        self.buyer = User.objects.create(
            name="Test Buyer",
            password_hash="hashedpassword",
            location="Nairobi",
            phone_number="0987654321",
            type="customer"
        )
        self.product = Product.objects.create(
            name="Test Product",
            category="Groceries",
            unit="kg",
        )
        self.order = Order.objects.create(
            vendor=self.vendor,
            buyer=self.buyer,
            total_price=200.00,
            status="Pending"
        )
        self.order_item = OrderItem.objects.create(
            order=self.order,
            product=self.product,
            quantity=2,
            price_at_order=100.00
        )

    def test_list_orders(self):
        url = reverse('orders-list')
        response = self.client.get(url)
        self.assertEqual(response.status_code, status.HTTP_200_OK)
        self.assertTrue(len(response.data) >= 1)

    def test_create_order(self):
        url = reverse('orders-list')
        data = {
            "vendor": self.vendor.pk,
            "buyer": self.buyer.pk,
            "total_price": 300.00,
            "status": "Confirmed"
        }
        response = self.client.post(url, data)
        self.assertEqual(response.status_code, status.HTTP_201_CREATED)
        self.assertEqual(response.data["total_price"], "300.00")

    def test_retrieve_order(self):
        url = reverse('orders-detail', args=[self.order.pk])
        response = self.client.get(url)
        self.assertEqual(response.status_code, status.HTTP_200_OK)
        self.assertEqual(response.data["order_id"], self.order.pk)

    def test_update_order(self):
        url = reverse('orders-detail', args=[self.order.pk])
        data = {
            "vendor": self.vendor.pk,
            "buyer": self.buyer.pk,
            "total_price": 250.00,
            "status": "Shipped"
        }
        response = self.client.put(url, data)
        self.assertEqual(response.status_code, status.HTTP_200_OK)
        self.assertEqual(response.data["status"], "Shipped")

    def test_delete_order(self):
        url = reverse('orders-detail', args=[self.order.pk])
        response = self.client.delete(url)
        self.assertEqual(response.status_code, status.HTTP_204_NO_CONTENT)
        self.assertFalse(Order.objects.filter(pk=self.order.pk).exists())


class OrderItemAPITests(APITestCase):
    def setUp(self):
        self.vendor = User.objects.create(
            name="Test Vendor",
            phone_number="1234567890",
            password_hash="hashedpassword",
            location="Nairobi",
            shop_name="Vendor Shop",
            till_number=1002,
            type="vendor"
        )
        self.buyer = User.objects.create(
            name="Test Buyer",
            password_hash="hashedpassword",
            location="Nairobi",
            phone_number="0987654322",
            type="customer"
        )
        self.product = Product.objects.create(
            name="Mango",
            category="Fruit",
            unit="Bunch",
        )
        self.order = Order.objects.create(
            vendor=self.vendor,
            buyer=self.buyer,
            total_price=150.00,
            status="Pending"
        )
        self.order_item = OrderItem.objects.create(
            order=self.order,
            product=self.product,
            quantity=1,
            price_at_order=150.00
        )

    def test_list_order_items(self):
        url = reverse('order-items-list')
        response = self.client.get(url)
        self.assertEqual(response.status_code, status.HTTP_200_OK)
        self.assertTrue(len(response.data) >= 1)

    def test_create_order_item(self):
        url = reverse('order-items-list')
        data = {
            "order": self.order.pk,
            "product": self.product.pk,
            "quantity": 3,
            "price_at_order": 300.00
        }
        response = self.client.post(url, data)
        self.assertEqual(response.status_code, status.HTTP_201_CREATED)
        self.assertEqual(response.data["quantity"], 3)

    def test_retrieve_order_item(self):
        url = reverse('order-items-detail', args=[self.order_item.pk])
        response = self.client.get(url)
        self.assertEqual(response.status_code, status.HTTP_200_OK)
        self.assertEqual(response.data["item_id"], self.order_item.pk)

    def test_update_order_item(self):
        url = reverse('order-items-detail', args=[self.order_item.pk])
        data = {
            "order": self.order.pk,
            "product": self.product.pk,
            "quantity": 5,
            "price_at_order": 750.00
        }
        response = self.client.put(url, data)
        self.assertEqual(response.status_code, status.HTTP_200_OK)
        self.assertEqual(response.data["quantity"], 5)

    def test_delete_order_item(self):
        url = reverse('order-items-detail', args=[self.order_item.pk])
        response = self.client.delete(url)
        self.assertEqual(response.status_code, status.HTTP_204_NO_CONTENT)
        self.assertFalse(OrderItem.objects.filter(pk=self.order_item.pk).exists())


class SubscriptionBoxAPITest(TestCase):
   def setUp(self):
       self.client = APIClient()
       self.buyer = User.objects.create(
           name="Test Buyer",
           password_hash="password",
           location="Test Location",
           phone_number="123456789",
           type="customer"
       )
       self.vendor = User.objects.create(
           name="Test Vendor",
           phone_number="987654321",
           password_hash="password",
           profile_picture=None,
           location="Vendor Location",
           shop_name="Vendor Shop",
           till_number=111222,
           type="vendor"
       )
       self.product = Product.objects.create(
           name="Test Product",
           category="Fruits",
           product_image=None,
           unit="kg"
       )
       self.box = SubscriptionBox.objects.create(
           buyer=self.buyer,
           vendor=self.vendor,
           name="Fruit Box",
           frequency="monthly",
           price=29.99,
           status="active"
       )
       self.box_data = {
           "buyer": self.buyer.pk,
           "vendor": self.vendor.pk,
           "name": "Veggie Box",
           "frequency": "monthly",
           "price": "39.99",
           "status": "active"
       }
       self.scheduleditem_data = {
           "product": self.product.pk,
           "schedule": self.box.schedule_id,
           "price_per_unit": "2.50",
           "quantity": 5,
           "unit": "kg"
       }

   def test_list_subscription_boxes(self):
       response = self.client.get("/api/subscriptions/")
       self.assertEqual(response.status_code, 200)
       self.assertTrue(len(response.data) >= 1)

   def test_create_subscription_box(self):
       response = self.client.post("/api/subscriptions/", self.box_data, format='json')
       self.assertEqual(response.status_code, status.HTTP_201_CREATED)
       self.assertEqual(response.data["name"], "Veggie Box")

   def test_retrieve_subscription_box(self):
       response = self.client.get(f"/api/subscriptions/{self.box.schedule_id}/")
       self.assertEqual(response.status_code, 200)
       self.assertEqual(response.data["name"], self.box.name)

   def test_delete_subscription_box(self):
       response = self.client.delete(f"/api/subscriptions/{self.box.schedule_id}/")
       self.assertEqual(response.status_code, status.HTTP_204_NO_CONTENT)
       self.assertFalse(SubscriptionBox.objects.filter(schedule_id=self.box.schedule_id).exists())

   def test_create_scheduled_item(self):
       response = self.client.post("/api/scheduled-items/", self.scheduleditem_data, format='json')
       self.assertEqual(response.status_code, status.HTTP_201_CREATED)
       self.assertEqual(response.data["quantity"], 5)
       self.assertEqual(response.data["unit"], "kg")

   def test_list_scheduled_items(self):
       item = ScheduledItem.objects.create(
           product=self.product,
           schedule=self.box,
           price_per_unit=2.5,
           quantity=2,
           unit='kg'
       )
       response = self.client.get("/api/scheduled-items/")
       self.assertEqual(response.status_code, 200)
       self.assertTrue(len(response.data) >= 1)

   def test_retrieve_scheduled_item(self):
       item = ScheduledItem.objects.create(
           product=self.product,
           schedule=self.box,
           price_per_unit=2.5,
           quantity=2,
           unit='kg'
       )
       response = self.client.get(f"/api/scheduled-items/{item.scheduled_item_id}/")
       self.assertEqual(response.status_code, 200)
       self.assertEqual(response.data["quantity"], 2)

   def test_delete_scheduled_item(self):
       item = ScheduledItem.objects.create(
           product=self.product,
           schedule=self.box,
           price_per_unit=2.5,
           quantity=2,
           unit='kg'
       )
       response = self.client.delete(f"/api/scheduled-items/{item.scheduled_item_id}/")
       self.assertEqual(response.status_code, status.HTTP_204_NO_CONTENT)
       self.assertFalse(ScheduledItem.objects.filter(scheduled_item_id=item.scheduled_item_id).exists())

class VendorAPITest(APITestCase):
    def test_create_vendor(self):
        # Make sure your URLs and views support this, or update to the current users endpoint
        url = reverse('user-list')  # update to your current user endpoint
        data = {
            "name": "Test Vendor",
            "phone_number": "123456789",
            "password_hash": "hash",
            "location": "Test Location",
            "shop_name": "Shop",
            "till_number": 123,
            "type": "vendor"
        }
        response = self.client.post(url, data)
        self.assertEqual(response.status_code, 201)
>>>>>>> 88acc2f1
<|MERGE_RESOLUTION|>--- conflicted
+++ resolved
@@ -1,6 +1,5 @@
 from django.urls import reverse
 from rest_framework import status
-<<<<<<< HEAD
 from rest_framework.test import APITestCase
 from order.models import Order
 from api.models import Payment
@@ -70,7 +69,6 @@
         response = self.client.delete(url)
         self.assertEqual(response.status_code, status.HTTP_204_NO_CONTENT)
         self.assertFalse(Payment.objects.filter(pk=payment.pk).exists())
-=======
 from rest_framework.test import APITestCase, APIClient
 from users.models import User
 from products.models import Product
@@ -362,5 +360,4 @@
             "type": "vendor"
         }
         response = self.client.post(url, data)
-        self.assertEqual(response.status_code, 201)
->>>>>>> 88acc2f1
+        self.assertEqual(response.status_code, 201)