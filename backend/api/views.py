from rest_framework import viewsets
from rest_framework.decorators import action
from rest_framework.response import Response
from rest_framework.permissions import AllowAny
from rest_framework.filters import SearchFilter
from django_filters.rest_framework import DjangoFilterBackend
from rest_framework.exceptions import NotFound, ValidationError
from product.models import Product, VendorProduct
from payment.models import Payment
from subscription.models import SubscriptionBox, ScheduledItem
from orders.models import Order, OrderItem
<<<<<<< HEAD
from .serializers import OrderSerializer, OrderItemSerializer
=======
from cart.models import Cart, CartItem
>>>>>>> 68f4f212
from users.models import User
from .serializers import (
    ProductSerializer,
    VendorProductSerializer,
    PaymentSerializer,
    SubscriptionBoxSerializer,
    ScheduledItemSerializer,
    OrderSerializer,
    OrderItemSerializer,
    UserSerializer,
    CartSerializer,
    CartItemSerializer,
)
class ProductViewSet(viewsets.ModelViewSet):
    queryset = Product.objects.all()
    serializer_class = ProductSerializer
class VendorProductViewSet(viewsets.ModelViewSet):
    queryset = VendorProduct.objects.all()
    serializer_class = VendorProductSerializer
    def perform_create(self, serializer):
        serializer.save()
    def perform_update(self, serializer):
        serializer.save()
class PaymentViewSet(viewsets.ModelViewSet):
    queryset = Payment.objects.all()
    serializer_class = PaymentSerializer
class SubscriptionBoxViewSet(viewsets.ModelViewSet):
    queryset = SubscriptionBox.objects.all()
    serializer_class = SubscriptionBoxSerializer
class ScheduledItemViewSet(viewsets.ModelViewSet):
    queryset = ScheduledItem.objects.all()
    serializer_class = ScheduledItemSerializer
class OrderViewSet(viewsets.ModelViewSet):
<<<<<<< HEAD
    queryset = Order.objects.all().order_by('-order_date')
    serializer_class = OrderSerializer

    def get_queryset(self):
        user_id = self.request.query_params.get('user_id')
        qs = self.queryset
        if user_id:
            qs = qs.filter(buyer__user_id=user_id)
        return qs
    
class OrderItemViewSet(viewsets.ModelViewSet):
    queryset = OrderItem.objects.all()
    serializer_class=OrderItemSerializer

    def get_queryset(self):
        order_id = self.request.query_params.get('order')
        qs = self.queryset
        if order_id:
            qs = qs.filter(order_id=order_id)
        return qs

=======
    queryset = Order.objects.all()
    serializer_class = OrderSerializer
class OrderItemViewSet(viewsets.ModelViewSet):
    queryset = OrderItem.objects.all()
    serializer_class = OrderItemSerializer
>>>>>>> 68f4f212
class UserViewSet(viewsets.ModelViewSet):
    queryset = User.objects.all()
    serializer_class = UserSerializer
    filter_backends = [DjangoFilterBackend, SearchFilter]
    filterset_fields = ['type']
    search_fields = ['name', 'phone_number', 'location', 'shop_name']
class CartItemViewSet(viewsets.ModelViewSet):
    queryset = CartItem.objects.all()
    serializer_class = CartItemSerializer
    def get_serializer_context(self):
        context = super().get_serializer_context()
        customer_name = self.request.data.get('customer_name') or self.request.query_params.get('customer_name')
        cart = None
        if customer_name:
            try:
                user = User.objects.get(name=customer_name, type='customer')
                cart, _ = Cart.objects.get_or_create(customer=user)
            except User.DoesNotExist:
                raise NotFound(f"Customer with name '{customer_name}' not found or not a customer.")
        context['cart'] = cart
        return context
class CartViewSet(viewsets.ModelViewSet):
    queryset = Cart.objects.all()
    serializer_class = CartSerializer
    permission_classes = [AllowAny] 
    @action(detail=False, methods=['get'], url_path='by-customer')
    def get_cart_by_customer(self, request):
        customer_name = request.query_params.get('customer_name')
        if not customer_name:
            return Response(
                {"error": "customer_name query parameter is required"},
                status=400
            )
        try:
            user = User.objects.get(name=customer_name, type='customer')
        except User.DoesNotExist:
            raise NotFound(f"Customer with name '{customer_name}' not found or not a customer.")
        except User.MultipleObjectsReturned:
            raise ValidationError(
                f"Multiple customers found with name '{customer_name}'. Please use a unique identifier."
            )
        cart, created = Cart.objects.get_or_create(customer=user)
        serializer = self.get_serializer(cart)
        return Response(serializer.data, status=200)









<|MERGE_RESOLUTION|>--- conflicted
+++ resolved
@@ -1,4 +1,15 @@
 from rest_framework import viewsets
+from product.models import Product, VendorProduct
+from .serializers import ProductSerializer, VendorProductSerializer
+from payment.models import Payment
+from .serializers import PaymentSerializer
+from subscription.models import SubscriptionBox, ScheduledItem
+from .serializers import SubscriptionBoxSerializer, ScheduledItemSerializer
+from django.shortcuts import render
+from orders.models import Order, OrderItem
+from .serializers import OrderSerializer, OrderItemSerializer
+from users.models import User
+from .serializers import UserSerializer
 from rest_framework.decorators import action
 from rest_framework.response import Response
 from rest_framework.permissions import AllowAny
@@ -9,11 +20,7 @@
 from payment.models import Payment
 from subscription.models import SubscriptionBox, ScheduledItem
 from orders.models import Order, OrderItem
-<<<<<<< HEAD
-from .serializers import OrderSerializer, OrderItemSerializer
-=======
 from cart.models import Cart, CartItem
->>>>>>> 68f4f212
 from users.models import User
 from .serializers import (
     ProductSerializer,
@@ -47,7 +54,6 @@
     queryset = ScheduledItem.objects.all()
     serializer_class = ScheduledItemSerializer
 class OrderViewSet(viewsets.ModelViewSet):
-<<<<<<< HEAD
     queryset = Order.objects.all().order_by('-order_date')
     serializer_class = OrderSerializer
 
@@ -69,13 +75,6 @@
             qs = qs.filter(order_id=order_id)
         return qs
 
-=======
-    queryset = Order.objects.all()
-    serializer_class = OrderSerializer
-class OrderItemViewSet(viewsets.ModelViewSet):
-    queryset = OrderItem.objects.all()
-    serializer_class = OrderItemSerializer
->>>>>>> 68f4f212
 class UserViewSet(viewsets.ModelViewSet):
     queryset = User.objects.all()
     serializer_class = UserSerializer
