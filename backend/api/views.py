<<<<<<< HEAD
from rest_framework import viewsets
from subscription.models import SubscriptionBox, ScheduledItem
from .serializers import SubscriptionBoxSerializer, ScheduledItemSerializer

class SubscriptionBoxViewSet(viewsets.ModelViewSet):
    queryset = SubscriptionBox.objects.all()
    serializer_class = SubscriptionBoxSerializer

class ScheduledItemViewSet(viewsets.ModelViewSet):
    queryset = ScheduledItem.objects.all()
    serializer_class = ScheduledItemSerializer
=======
<<<<<<< HEAD
from django.shortcuts import render
from rest_framework import viewsets
from orders.models import Order, OrderItem
from .serializers import OrderSerializers, OrderItemSerializer

class OrderViewSet(viewsets.ModelViewSet):
    queryset = Order.objects.all()
    serializer_class = OrderSerializers

class OrderItemViewSet(viewsets.ModelViewSet):
    queryset = OrderItem.objects.all()
    serializer_class = OrderItemSerializer
=======
from rest_framework import viewsets
from users.models import User
from .serializers import UserSerializer
from rest_framework.filters import SearchFilter
from django_filters.rest_framework import DjangoFilterBackend


class UserViewSet(viewsets.ModelViewSet):
    queryset = User.objects.all()
    serializer_class = UserSerializer
    filter_backends = [DjangoFilterBackend, SearchFilter]
    filterset_fields = ['type']  
    search_fields = ['name', 'phone_number', 'location', 'shop_name']
>>>>>>> c5049ea63d7bfe85ce3066523e06663a6f3bd4e8
>>>>>>> 490d0706
<|MERGE_RESOLUTION|>--- conflicted
+++ resolved
@@ -1,7 +1,15 @@
-<<<<<<< HEAD
 from rest_framework import viewsets
 from subscription.models import SubscriptionBox, ScheduledItem
 from .serializers import SubscriptionBoxSerializer, ScheduledItemSerializer
+from django.shortcuts import render
+from orders.models import Order, OrderItem
+from .serializers import OrderSerializers, OrderItemSerializer
+from users.models import User
+from .serializers import UserSerializer
+from rest_framework.filters import SearchFilter
+from django_filters.rest_framework import DjangoFilterBackend
+
+
 
 class SubscriptionBoxViewSet(viewsets.ModelViewSet):
     queryset = SubscriptionBox.objects.all()
@@ -10,12 +18,6 @@
 class ScheduledItemViewSet(viewsets.ModelViewSet):
     queryset = ScheduledItem.objects.all()
     serializer_class = ScheduledItemSerializer
-=======
-<<<<<<< HEAD
-from django.shortcuts import render
-from rest_framework import viewsets
-from orders.models import Order, OrderItem
-from .serializers import OrderSerializers, OrderItemSerializer
 
 class OrderViewSet(viewsets.ModelViewSet):
     queryset = Order.objects.all()
@@ -24,19 +26,10 @@
 class OrderItemViewSet(viewsets.ModelViewSet):
     queryset = OrderItem.objects.all()
     serializer_class = OrderItemSerializer
-=======
-from rest_framework import viewsets
-from users.models import User
-from .serializers import UserSerializer
-from rest_framework.filters import SearchFilter
-from django_filters.rest_framework import DjangoFilterBackend
-
 
 class UserViewSet(viewsets.ModelViewSet):
     queryset = User.objects.all()
     serializer_class = UserSerializer
     filter_backends = [DjangoFilterBackend, SearchFilter]
     filterset_fields = ['type']  
-    search_fields = ['name', 'phone_number', 'location', 'shop_name']
->>>>>>> c5049ea63d7bfe85ce3066523e06663a6f3bd4e8
->>>>>>> 490d0706
+    search_fields = ['name', 'phone_number', 'location', 'shop_name']