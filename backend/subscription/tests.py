--- conflicted
+++ resolved
@@ -1,15 +1,9 @@
 from django.test import TestCase
-<<<<<<< HEAD
 from django.core.exceptions import ValidationError
 from users.models import User
 from products.models import Product
 from .models import SubscriptionBox, ScheduledItem
-=======
-from subscription.models import SubscriptionBox, ScheduledItem
-from users.models import Buyer, Vendor
-from product.models import Product
 
->>>>>>> 12697a26
 
 class SubscriptionBoxModelTest(TestCase):
     def setUp(self):
